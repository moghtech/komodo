--- conflicted
+++ resolved
@@ -17,6 +17,38 @@
         "{level} | If you see this message, then Alerter **{name}** is **working**\n{link}"
       )
     }
+    AlertData::ServerVersionMismatch {
+      id,
+      name,
+      region,
+      server_version,
+      core_version,
+    } => {
+      let region = fmt_region(region);
+      let link = resource_link(ResourceTargetVariant::Server, id);
+      match alert.level {
+        SeverityLevel::Ok => {
+          format!(
+            "{level} | **{name}** ({region}) | Server version now matches core version ✅\n{link}"
+          )
+        }
+        _ => {
+          format!(
+            "{level} | **{name}** ({region}) | Version mismatch detected ⚠️\nServer: **{server_version}** | Core: **{core_version}**\n{link}"
+          )
+        }
+      }
+    }
+    AlertData::Custom { message, details } => {
+      format!(
+        "{level} | {message}{}",
+        if details.is_empty() {
+          format_args!("")
+        } else {
+          format_args!("\n{details}")
+        }
+      )
+    }
     AlertData::ServerUnreachable {
       id,
       name,
@@ -206,40 +238,6 @@
       format!(
         "{level} | **{name}** ({resource_type}) | Scheduled run started 🕝\n{link}"
       )
-    }
-<<<<<<< HEAD
-    AlertData::ServerVersionMismatch {
-      id,
-      name,
-      region,
-      server_version,
-      core_version,
-    } => {
-      let region = fmt_region(region);
-      let link = resource_link(ResourceTargetVariant::Server, id);
-      match alert.level {
-        SeverityLevel::Ok => {
-          format!(
-            "{level} | **{name}** ({region}) | Server version now matches core version ✅\n{link}"
-          )
-        }
-        _ => {
-          format!(
-            "{level} | **{name}** ({region}) | Version mismatch detected ⚠️\nServer: **{server_version}** | Core: **{core_version}**\n{link}"
-          )
-        }
-      }
-=======
-    AlertData::Custom { message, details } => {
-      format!(
-        "{level} | {message}{}",
-        if details.is_empty() {
-          format_args!("")
-        } else {
-          format_args!("\n{details}")
-        }
-      )
->>>>>>> cc9a534a
     }
     AlertData::None {} => Default::default(),
   };
