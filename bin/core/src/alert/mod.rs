use ::slack::types::Block;
use anyhow::{Context, anyhow};
use derive_variants::ExtractVariant;
use futures::future::join_all;
use komodo_client::entities::{
  ResourceTargetVariant,
  alert::{Alert, AlertData, AlertDataVariant, SeverityLevel},
  alerter::*,
  deployment::DeploymentState,
  stack::StackState,
};
use mungos::{find::find_collect, mongodb::bson::doc};
use std::collections::HashSet;
use tracing::Instrument;

use crate::helpers::interpolate::interpolate_variables_secrets_into_string;
use crate::helpers::query::get_variables_and_secrets;
use crate::{config::core_config, state::db_client};

mod discord;
mod ntfy;
<<<<<<< HEAD
mod pushover;
=======
>>>>>>> 2ad46b49
mod slack;

#[instrument(level = "debug")]
pub async fn send_alerts(alerts: &[Alert]) {
  if alerts.is_empty() {
    return;
  }

  let span =
    info_span!("send_alerts", alerts = format!("{alerts:?}"));
  async {
    let Ok(alerters) = find_collect(
      &db_client().alerters,
      doc! { "config.enabled": true },
      None,
    )
    .await
    .inspect_err(|e| {
      error!(
      "ERROR sending alerts | failed to get alerters from db | {e:#}"
    )
    }) else {
      return;
    };

    let handles =
      alerts.iter().map(|alert| send_alert(&alerters, alert));

    join_all(handles).await;
  }
  .instrument(span)
  .await
}

#[instrument(level = "debug")]
async fn send_alert(alerters: &[Alerter], alert: &Alert) {
  if alerters.is_empty() {
    return;
  }

  let handles = alerters
    .iter()
    .map(|alerter| send_alert_to_alerter(alerter, alert));

  join_all(handles)
    .await
    .into_iter()
    .filter_map(|res| res.err())
    .for_each(|e| error!("{e:#}"));
}

pub async fn send_alert_to_alerter(
  alerter: &Alerter,
  alert: &Alert,
) -> anyhow::Result<()> {
  // Don't send if not enabled
  if !alerter.config.enabled {
    return Ok(());
  }

  let alert_type = alert.data.extract_variant();

  // In the test case, we don't want the filters inside this
  // block to stop the test from being sent to the alerting endpoint.
  if alert_type != AlertDataVariant::Test {
    // Don't send if alert type not configured on the alerter
    if !alerter.config.alert_types.is_empty()
      && !alerter.config.alert_types.contains(&alert_type)
    {
      return Ok(());
    }

    // Don't send if resource is in the blacklist
    if alerter.config.except_resources.contains(&alert.target) {
      return Ok(());
    }

    // Don't send if whitelist configured and target is not included
    if !alerter.config.resources.is_empty()
      && !alerter.config.resources.contains(&alert.target)
    {
      return Ok(());
    }
  }

  match &alerter.config.endpoint {
    AlerterEndpoint::Custom(CustomAlerterEndpoint { url }) => {
      send_custom_alert(url, alert).await.with_context(|| {
        format!(
          "Failed to send alert to Custom Alerter {}",
          alerter.name
        )
      })
    }
    AlerterEndpoint::Slack(SlackAlerterEndpoint { url }) => {
      slack::send_alert(url, alert).await.with_context(|| {
        format!(
          "Failed to send alert to Slack Alerter {}",
          alerter.name
        )
      })
    }
    AlerterEndpoint::Discord(DiscordAlerterEndpoint { url }) => {
      discord::send_alert(url, alert).await.with_context(|| {
        format!(
          "Failed to send alert to Discord Alerter {}",
          alerter.name
        )
      })
    }
    AlerterEndpoint::Ntfy(NtfyAlerterEndpoint { url }) => {
      ntfy::send_alert(url, alert).await.with_context(|| {
        format!(
          "Failed to send alert to ntfy Alerter {}",
          alerter.name
        )
<<<<<<< HEAD
      })
    }
    AlerterEndpoint::Pushover(PushoverAlerterEndpoint { url }) => {
      pushover::send_alert(url, alert).await.with_context(|| {
        format!(
          "Failed to send alert to Pushover Alerter {}",
          alerter.name
        )
=======
>>>>>>> 2ad46b49
      })
    }
  }
}

#[instrument(level = "debug")]
async fn send_custom_alert(
  url: &str,
  alert: &Alert,
) -> anyhow::Result<()> {
  let vars_and_secrets = get_variables_and_secrets().await?;
  let mut global_replacers = HashSet::new();
  let mut secret_replacers = HashSet::new();
  let mut url_interpolated = url.to_string();

  // interpolate variables and secrets into the url
  interpolate_variables_secrets_into_string(
    &vars_and_secrets,
    &mut url_interpolated,
    &mut global_replacers,
    &mut secret_replacers,
  )?;

  let res = reqwest::Client::new()
    .post(url_interpolated)
    .json(alert)
    .send()
    .await
    .map_err(|e| {
      let replacers =
        secret_replacers.into_iter().collect::<Vec<_>>();
      let sanitized_error =
        svi::replace_in_string(&format!("{e:?}"), &replacers);
      anyhow::Error::msg(format!(
        "Error with request: {}",
        sanitized_error
      ))
    })
    .context("failed at post request to alerter")?;
  let status = res.status();
  if !status.is_success() {
    let text = res
      .text()
      .await
      .context("failed to get response text on alerter response")?;
    return Err(anyhow!(
      "post to alerter failed | {status} | {text}"
    ));
  }
  Ok(())
}

fn fmt_region(region: &Option<String>) -> String {
  match region {
    Some(region) => format!(" ({region})"),
    None => String::new(),
  }
}

fn fmt_docker_container_state(state: &DeploymentState) -> String {
  match state {
    DeploymentState::Running => String::from("Running ▶️"),
    DeploymentState::Exited => String::from("Exited 🛑"),
    DeploymentState::Restarting => String::from("Restarting 🔄"),
    DeploymentState::NotDeployed => String::from("Not Deployed"),
    _ => state.to_string(),
  }
}

fn fmt_stack_state(state: &StackState) -> String {
  match state {
    StackState::Running => String::from("Running ▶️"),
    StackState::Stopped => String::from("Stopped 🛑"),
    StackState::Restarting => String::from("Restarting 🔄"),
    StackState::Down => String::from("Down ⬇️"),
    _ => state.to_string(),
  }
}

fn fmt_level(level: SeverityLevel) -> &'static str {
  match level {
    SeverityLevel::Critical => "CRITICAL 🚨",
    SeverityLevel::Warning => "WARNING ‼️",
    SeverityLevel::Ok => "OK ✅",
  }
}

fn resource_link(
  resource_type: ResourceTargetVariant,
  id: &str,
) -> String {
  let path = match resource_type {
    ResourceTargetVariant::System => unreachable!(),
    ResourceTargetVariant::Build => format!("/builds/{id}"),
    ResourceTargetVariant::Builder => {
      format!("/builders/{id}")
    }
    ResourceTargetVariant::Deployment => {
      format!("/deployments/{id}")
    }
    ResourceTargetVariant::Stack => {
      format!("/stacks/{id}")
    }
    ResourceTargetVariant::Server => {
      format!("/servers/{id}")
    }
    ResourceTargetVariant::Repo => format!("/repos/{id}"),
    ResourceTargetVariant::Alerter => {
      format!("/alerters/{id}")
    }
    ResourceTargetVariant::Procedure => {
      format!("/procedures/{id}")
    }
    ResourceTargetVariant::Action => {
      format!("/actions/{id}")
    }
    ResourceTargetVariant::ServerTemplate => {
      format!("/server-templates/{id}")
    }
    ResourceTargetVariant::ResourceSync => {
      format!("/resource-syncs/{id}")
    }
  };

  format!("{}{path}", core_config().host)
}<|MERGE_RESOLUTION|>--- conflicted
+++ resolved
@@ -19,10 +19,7 @@
 
 mod discord;
 mod ntfy;
-<<<<<<< HEAD
 mod pushover;
-=======
->>>>>>> 2ad46b49
 mod slack;
 
 #[instrument(level = "debug")]
@@ -139,7 +136,6 @@
           "Failed to send alert to ntfy Alerter {}",
           alerter.name
         )
-<<<<<<< HEAD
       })
     }
     AlerterEndpoint::Pushover(PushoverAlerterEndpoint { url }) => {
@@ -148,8 +144,7 @@
           "Failed to send alert to Pushover Alerter {}",
           alerter.name
         )
-=======
->>>>>>> 2ad46b49
+
       })
     }
   }
